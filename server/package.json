--- conflicted
+++ resolved
@@ -34,12 +34,7 @@
     "get-value": "^2.0.6",
     "glob-all": "^3.1.0",
     "helmet": "^3.9.0",
-<<<<<<< HEAD
-    "html-webpack-plugin": "^2.30.1",
-=======
-    "highlight.js": "^9.12.0",
     "html-webpack-plugin": "^3.2.0",
->>>>>>> a6c918c6
     "moment": "^2.19.1",
     "moment-timezone": "^0.5.14",
     "node-sass": "^4.5.3",
@@ -52,15 +47,8 @@
     "react": "^16.0.0",
     "react-dom": "^16.0.0",
     "react-json-view": "^1.13.2",
-<<<<<<< HEAD
-    "sass-loader": "^6.0.6",
-    "style-loader": "^0.19.0",
-    "webpack": "^3.8.1"
-=======
-    "react-octicons": "^0.2.0",
     "sass-loader": "^7.1.0",
     "style-loader": "^0.23.0"
->>>>>>> a6c918c6
   },
   "devDependencies": {
     "babel-jest": "^21.2.0",
@@ -75,21 +63,13 @@
     "eslint-plugin-promise": "^3.6.0",
     "eslint-plugin-react": "^7.5.1",
     "eslint-plugin-standard": "^4.0.0",
-<<<<<<< HEAD
     "jest": "^23.6.0",
     "nodemon": "^1.12.1",
+    "mini-css-extract-plugin": "^0.5.0",
     "raf": "^3.4.0",
-    "supertest": "^3.0.0"
-=======
-    "jest": "^21.2.1",
-    "mini-css-extract-plugin": "^0.5.0",
-    "nodemon": "^1.12.1",
-    "raf": "^3.4.0",
-    "react-test-renderer": "^16.2.0",
     "supertest": "^3.0.0",
     "webpack": "^4.27.1",
     "webpack-cli": "^3.1.2"
->>>>>>> a6c918c6
   },
   "engines": {
     "node": "8.9.1"
