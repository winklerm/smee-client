sudo: false

language: node_js

node_js:
<<<<<<< HEAD
  - "8"
=======
>>>>>>> c03ef1fb
  - "10"

notifications:
  disabled: true

env:
  - TEST_DIR=client
  - TEST_DIR=server

install:
  - npm install -g codecov
  - npm install --prefix client
  - npm install --prefix server

branches:
  except:
    - /^v\d+\.\d+\.\d+$/

script:
  - cd $TEST_DIR
  - npm test
  - codecov<|MERGE_RESOLUTION|>--- conflicted
+++ resolved
@@ -3,10 +3,6 @@
 language: node_js
 
 node_js:
-<<<<<<< HEAD
-  - "8"
-=======
->>>>>>> c03ef1fb
   - "10"
 
 notifications:
