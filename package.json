--- conflicted
+++ resolved
@@ -31,12 +31,8 @@
     "express-sslify": "^1.2.0",
     "extract-text-webpack-plugin": "^3.0.1",
     "get-value": "^2.0.6",
-<<<<<<< HEAD
     "glob-all": "^3.1.0",
-=======
-    "glob": "^7.1.2",
     "helmet": "^3.9.0",
->>>>>>> 4842f8c3
     "html-webpack-plugin": "^2.30.1",
     "moment": "^2.19.1",
     "node-sass": "^4.5.3",
